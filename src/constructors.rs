use crate::MeshBool;
use crate::common::{Polygons, Quality, SimplePolygon};
use crate::meshboolimpl::{MeshBoolImpl, Shape};
use crate::polygon::{PolyVert, PolygonsIdx, SimplePolygonIdx, triangulate_idx};
<<<<<<< HEAD
use nalgebra::{Matrix2, Matrix3x4, Point2, Point3, Vector3};
use std::mem;
=======
use nalgebra::{Matrix2, Matrix3x4, Point2, Point3, Vector2, Vector3};
>>>>>>> b290c366

impl MeshBool {
	///Constructs a unit cube (edge lengths all one), by default in the first
	///octant, touching the origin. If any dimensions in size are negative, or if
	///all are zero, an empty Manifold will be returned.
	///
	///@param size The X, Y, and Z dimensions of the box.
	///@param center Set to true to shift the center to the origin.
	pub fn cube(size: Vector3<f64>, center: bool) -> Self {
		if size.x < 0.0 || size.y < 0.0 || size.z < 0.0 || size.magnitude_squared() == 0.0 {
			return Self::invalid();
		}

		let m = Matrix3x4::from_columns(&[
			Vector3::new(size.x, 0.0, 0.0),
			Vector3::new(0.0, size.y, 0.0),
			Vector3::new(0.0, 0.0, size.z),
			if center {
				-size / 2.0
			} else {
				Vector3::zeros()
			},
		]);

		Self::from(MeshBoolImpl::from_shape(Shape::Cube, m))
	}

	///A convenience constructor for the common case of extruding a circle. Can also
	///form cones if both radii are specified.
	///
	///@param height Z-extent
	///@param radiusLow Radius of bottom circle. Must be positive.
	///@param radiusHigh Radius of top circle. Can equal zero. Default is equal to
	///radiusLow.
	///@param circularSegments How many line segments to use around the circle.
	///Default is calculated by the static Defaults.
	///@param center Set to true to shift the center to the origin. Default is
	///origin at the bottom.
	pub fn cylinder(
		height: f64,
		radius_low: f64,
		radius_high: f64,
		circular_segments: u32,
		center: bool,
	) -> Self {
		if height <= 0.0 || radius_low <= 0.0 {
			return Self::invalid();
		}

		let scale = if radius_high >= 0.0 {
			radius_high / radius_low
		} else {
			1.0
		};
		let radius = radius_low.max(radius_high);
		let n = if circular_segments > 2 {
			circular_segments
		} else {
			Quality::get_circular_segments(radius)
		};

		let mut circle: SimplePolygon = vec![Point2::default(); n as usize];
		let d_phi = 360.0 / (n as f64);
		for i in 0..n {
			circle[i as usize] = Point2::<f64>::new(
				radius_low * (d_phi * i as f64).to_radians().cos(),
				radius_low * (d_phi * i as f64).to_radians().sin(),
			);
		}

		let cylinder = Self::extrude(&vec![circle], height, 0, 0.0, Vector2::new(scale, scale));

		if center {
			cylinder
				.translate(Vector3::new(0.0, 0.0, -height / 2.0))
				.as_original()
		} else {
			cylinder
		}
	}

	///Constructs a manifold from a set of polygons by extruding them along the
	///Z-axis.
	///Note that high twistDegrees with small nDivisions may cause
	///self-intersection. This is not checked here and it is up to the user to
	///choose the correct parameters.
	///
	///@param crossSection A set of non-overlapping polygons to extrude.
	///@param height Z-extent of extrusion.
	///@param nDivisions Number of extra copies of the crossSection to insert into
	///the shape vertically; especially useful in combination with twistDegrees to
	///avoid interpolation artifacts. Default is none.
	///@param twistDegrees Amount to twist the top crossSection relative to the
	///bottom, interpolated linearly for the divisions in between.
	///@param scaleTop Amount to scale the top (independently in X and Y). If the
	///scale is {0, 0}, a pure cone is formed with only a single vertex at the top.
	///Note that scale is applied after twist.
	///Default {1, 1}.
	pub fn extrude(
		cross_section: &Polygons,
		height: f64,
		mut n_divisions: u32,
		twist_degrees: f64,
		mut scale_top: Vector2<f64>,
	) -> Self {
		if cross_section.len() == 0 || height <= 0.0 {
			return Self::invalid();
		}

		scale_top = scale_top.sup(&Vector2::new(0.0, 0.0));

		let mut vert_pos = Vec::new();
		n_divisions += 1;
		let mut tri_verts: Vec<Vector3<i32>> = Vec::new();
		let mut n_cross_section = 0;
		let is_cone = scale_top.x == 0.0 && scale_top.y == 0.0;
		let mut idx = 0;
		let mut polygons_indexed: PolygonsIdx = Vec::new();
		for poly in cross_section {
			n_cross_section += poly.len();
			let mut simple_indexed: SimplePolygonIdx = Vec::new();
			for poly_vert in poly {
				vert_pos.push(Point3::new(poly_vert.x, poly_vert.y, 0.0));
				simple_indexed.push(PolyVert {
					pos: *poly_vert,
					idx,
				});
				idx += 1;
			}

			polygons_indexed.push(simple_indexed);
		}

		for i in 1..(n_divisions + 1) {
			let alpha = (i as f64) / (n_divisions as f64);
			let phi = alpha * twist_degrees;
			let scale = Vector2::new(1.0, 1.0).lerp(&scale_top, alpha);
			let rotation = Matrix2::new(
				phi.to_radians().cos(),
				-phi.to_radians().sin(),
				phi.to_radians().sin(),
				phi.to_radians().cos(),
			);
			let transform = Matrix2::new(scale.x, 0.0, 0.0, scale.y) * rotation;
			let mut j = 0;
			let mut idx = 0;
			for poly in cross_section {
				for vert in 0..poly.len() {
					let offset = idx + n_cross_section * i as usize;
					let this_vert = vert + offset;
					let last_vert = (if vert == 0 { poly.len() } else { vert }) - 1 + offset;
					if i == n_divisions && is_cone {
						tri_verts.push(Vector3::new(
							(n_cross_section * (i as usize) + j) as i32,
							(last_vert - n_cross_section) as i32,
							(this_vert - n_cross_section) as i32,
						));
					} else {
						let pos = transform * poly[vert];
						vert_pos.push(Point3::new(pos.x, pos.y, height * alpha));
						tri_verts.push(Vector3::new(
							this_vert as i32,
							last_vert as i32,
							(this_vert - n_cross_section) as i32,
						));
						tri_verts.push(Vector3::new(
							last_vert as i32,
							(last_vert - n_cross_section) as i32,
							(this_vert - n_cross_section) as i32,
						));
					}
				}

				j += 1;
				idx += poly.len();
			}
		}

		if is_cone {
			for _ in 0..cross_section.len()
			// Duplicate vertex for Genus
			{
				vert_pos.push(Point3::new(0.0, 0.0, height));
			}
		}

		let top = triangulate_idx(&polygons_indexed, -1.0, true);
		for tri in &top {
			tri_verts.push(Vector3::new(tri[0], tri[2], tri[1]));
			if !is_cone {
				tri_verts.push(tri.add_scalar((n_cross_section as i32) * (n_divisions as i32)));
			}
		}

		let mut meshbool_impl = MeshBoolImpl {
			vert_pos,
			..Default::default()
		};

		meshbool_impl.create_halfedges(tri_verts, Vec::new());
		meshbool_impl.finish();
		meshbool_impl.initialize_original(false);
		meshbool_impl.mark_coplanar();
		Self::from(meshbool_impl)
	}

	pub fn freebuild_extrude(
		cross_section: impl ExactSizeIterator<Item = impl ExactSizeIterator<Item = Point2<f64>>>,
		axis: usize,
		mut axis_pos: f64,
		mut height: f64,
	) -> Self {
		if height < 0.0 {
			axis_pos += height;
			height *= -1.0;
		}

		let mut vert_pos = Vec::new();
		let mut tri_verts = Vec::new();
		let mut n_cross_section = 0;
		let mut polygons_indexed: PolygonsIdx = Vec::new();
		for poly in cross_section {
			let mut simple_indexed: SimplePolygonIdx = Vec::new();
			let start_idx = n_cross_section;

			let poly_len = poly.len();
			for (i, poly_vert) in poly.enumerate() {
				vert_pos.push(poly_vert.coords.insert_row(axis, axis_pos).into());
				vert_pos.push(poly_vert.coords.insert_row(axis, axis_pos + height).into());

				let loop_back = i == poly_len - 1; //loop back around to this polygon's first vertex

				let cur_bottom = n_cross_section * 2;
				let cur_top = n_cross_section * 2 + 1;
				let nxt_bottom = if loop_back {
					start_idx * 2
				} else {
					n_cross_section * 2 + 2
				};
				let nxt_top = if loop_back {
					start_idx * 2 + 1
				} else {
					n_cross_section * 2 + 3
				};

				let left_v1 = cur_bottom;
				let mut left_v2 = cur_top;
				let mut left_v3 = nxt_bottom;
				let right_v1 = nxt_top;
				let mut right_v2 = nxt_bottom;
				let mut right_v3 = cur_top;

				if axis != 1 {
					mem::swap(&mut left_v2, &mut left_v3);
					mem::swap(&mut right_v2, &mut right_v3);
				}

				tri_verts.push(Vector3::new(left_v1, left_v2, left_v3));
				tri_verts.push(Vector3::new(right_v1, right_v2, right_v3));

				simple_indexed.push(PolyVert {
					pos: poly_vert,
					idx: n_cross_section,
				});

				n_cross_section += 1;
			}

			polygons_indexed.push(simple_indexed);
		}

		let top = triangulate_idx(&polygons_indexed, -1.0, true);
		for tri in top {
			let bottom_v1 = tri[0] * 2;
			let mut bottom_v2 = tri[1] * 2;
			let mut bottom_v3 = tri[2] * 2;
			let top_v1 = tri[0] * 2 + 1;
			let mut top_v2 = tri[1] * 2 + 1;
			let mut top_v3 = tri[2] * 2 + 1;

			if axis == 1 {
				mem::swap(&mut top_v2, &mut top_v3);
			} else {
				mem::swap(&mut bottom_v2, &mut bottom_v3);
			}

			tri_verts.push(Vector3::new(bottom_v1, bottom_v2, bottom_v3));
			tri_verts.push(Vector3::new(top_v1, top_v2, top_v3));
		}

		let mut meshbool_impl = MeshBoolImpl {
			vert_pos,
			..Default::default()
		};

		meshbool_impl.create_halfedges(tri_verts, Vec::new());
		meshbool_impl.finish();
		meshbool_impl.initialize_original(false);
		meshbool_impl.mark_coplanar();
		Self::from(meshbool_impl)
	}
}<|MERGE_RESOLUTION|>--- conflicted
+++ resolved
@@ -2,12 +2,8 @@
 use crate::common::{Polygons, Quality, SimplePolygon};
 use crate::meshboolimpl::{MeshBoolImpl, Shape};
 use crate::polygon::{PolyVert, PolygonsIdx, SimplePolygonIdx, triangulate_idx};
-<<<<<<< HEAD
-use nalgebra::{Matrix2, Matrix3x4, Point2, Point3, Vector3};
+use nalgebra::{Matrix2, Matrix3x4, Point2, Point3, Vector2, Vector3};
 use std::mem;
-=======
-use nalgebra::{Matrix2, Matrix3x4, Point2, Point3, Vector2, Vector3};
->>>>>>> b290c366
 
 impl MeshBool {
 	///Constructs a unit cube (edge lengths all one), by default in the first
