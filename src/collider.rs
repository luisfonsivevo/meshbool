use crate::common::{AABB, AABBOverlap};
use crate::utils::atomic_add_i32;
use crate::vec::vec_uninit;
use nalgebra::{Matrix3x4, Point3, Vector3};
use std::fmt::Debug;
use std::mem;

// Adjustable parameters
const K_INITIAL_LENGTH: i32 = 128;
const K_LENGTH_MULTIPLE: i32 = 4;
// Fundamental constants
const K_ROOT: i32 = 1;

#[inline]
const fn is_leaf(node: i32) -> bool {
	node % 2 == 0
}
#[inline]
const fn is_internal(node: i32) -> bool {
	node % 2 == 1
}
#[inline]
const fn node2internal(node: i32) -> i32 {
	(node - 1) / 2
}
#[inline]
const fn internal2node(internal: i32) -> i32 {
	internal * 2 + 1
}
#[inline]
const fn node2leaf(node: i32) -> i32 {
	node / 2
}
#[inline]
const fn leaf2node(leaf: i32) -> i32 {
	leaf * 2
}

struct CreateRadixTree<'a> {
	node_parent: &'a mut [i32],
	// even nodes are leaves, odd nodes are internal, root is 1
	internal_children: &'a mut [(i32, i32)],
	leaf_morton: &'a [u32],
}

impl<'a> CreateRadixTree<'a> {
	fn prefix_length_unsigned(&self, a: u32, b: u32) -> i32 {
		(a ^ b).leading_zeros() as i32
	}

	fn prefix_length_signed(&self, i: i32, j: i32) -> i32 {
		if j < 0 || j >= self.leaf_morton.len() as i32 {
			-1
		} else {
			if self.leaf_morton[i as usize] == self.leaf_morton[j as usize] {
				32 + self.prefix_length_unsigned(i as u32, j as u32)
			} else {
				self.prefix_length_unsigned(
					self.leaf_morton[i as usize],
					self.leaf_morton[j as usize],
				)
			}
		}
	}

	fn range_end(&self, i: i32) -> i32 {
		// Determine direction of range (+1 or -1)
		let mut dir = self.prefix_length_signed(i, i + 1) - self.prefix_length_signed(i, i - 1);
		dir = ((dir > 0) as i32) - ((dir < 0) as i32);
		// Compute conservative range length with exponential increase
		let common_prefix = self.prefix_length_signed(i, i - dir);
		let mut max_length = K_INITIAL_LENGTH;
		while self.prefix_length_signed(i, i + dir * max_length) > common_prefix {
			max_length *= K_LENGTH_MULTIPLE;
		}

		// Compute precise range length with binary search
		let mut length = 0;
		let mut step = max_length / 2;
		loop {
			if step <= 0 {
				break;
			}

			if self.prefix_length_signed(i, i + dir * (length + step)) > common_prefix {
				length += step;
			}

			step /= 2;
		}

		i + dir * length
	}

	fn find_split(&self, first: i32, last: i32) -> i32 {
		let common_prefix = self.prefix_length_signed(first, last);
		// Find the furthest object that shares more than commonPrefix bits with the
		// first one, using binary search.
		let mut split = first;
		let mut step = last - first;
		loop {
			step = (step + 1) >> 1; // divide by 2, rounding up
			let new_split = split + step;
			if new_split < last {
				let split_prefix = self.prefix_length_signed(first, new_split);
				if split_prefix > common_prefix {
					split = new_split;
				}
			}

			if step <= 1 {
				break;
			}
		}

		split
	}

	fn call(&mut self, internal: i32) {
		let mut first = internal;
		// Find the range of objects with a common prefix
		let mut last = self.range_end(first);
		if first > last {
			mem::swap(&mut first, &mut last);
		}
		// Determine where the next-highest difference occurs
		let mut split = self.find_split(first, last);
		let child1 = if split == first {
			leaf2node(split)
		} else {
			internal2node(split)
		};
		split += 1;
		let child2 = if split == last {
			leaf2node(split)
		} else {
			internal2node(split)
		};
		// Record parent_child relationships.
		self.internal_children[internal as usize] = (child1, child2);
		let node = internal2node(internal);
		self.node_parent[child1 as usize] = node;
		self.node_parent[child2 as usize] = node;
	}
}

struct FindCollision<'a, F, AABBOverlapT, RecorderT>
where
	F: Fn(i32) -> AABBOverlapT,
	RecorderT: Recorder,
{
	f: &'a F,
	node_bbox: &'a [AABB],
	internal_children: &'a [(i32, i32)],
	recorder: &'a mut RecorderT,
}

impl<'a, F, AABBOverlapT, RecorderT> FindCollision<'a, F, AABBOverlapT, RecorderT>
where
	F: Fn(i32) -> AABBOverlapT,
	AABBOverlapT: Debug,
	RecorderT: Recorder,
	AABB: AABBOverlap<AABBOverlapT>,
{
	#[inline]
	fn record_collision(&mut self, node: i32, query_idx: i32) -> bool {
		let overlaps = self.node_bbox[node as usize].does_overlap(&(self.f)(query_idx));
		if overlaps && is_leaf(node) {
			let leaf_idx = node2leaf(node);
			//in c++ selfCollision is always false
			self.recorder.record(query_idx, leaf_idx);
		}

		overlaps && is_internal(node) //should traverse into node
	}

	fn call(&mut self, query_idx: i32) {
		// stack cannot overflow because radix tree has max depth 30 (Morton code) +
		// 32 (index).
		let mut stack = [0; 64];
		let mut top = -1;
		// Depth-first search
		let mut node = K_ROOT;
		loop {
			let internal = node2internal(node);
			let child1 = self.internal_children[internal as usize].0;
			let child2 = self.internal_children[internal as usize].1;

			let traverse1 = self.record_collision(child1, query_idx);
			let traverse2 = self.record_collision(child2, query_idx);

			if !traverse1 && !traverse2 {
				if top < 0 {
					break;
				} //done
				node = stack[top as usize];
				top -= 1; //get a saved node
			} else {
				node = if traverse1 { child1 } else { child2 }; //go here next
				if traverse1 && traverse2 {
					top += 1;
					stack[top as usize] = child2; //save the other for later
				}
			}
		}
	}
}

struct BuildInternalBoxes<'a> {
	node_bbox: &'a mut [AABB],
	counter: &'a mut [i32],
	node_parent: &'a [i32],
	internal_children: &'a [(i32, i32)],
}

impl<'a> BuildInternalBoxes<'a> {
	fn call(&mut self, leaf: i32) {
		let mut node = leaf2node(leaf);
		loop {
			node = self.node_parent[node as usize];
			let internal = node2internal(node);
			if unsafe { atomic_add_i32(&mut self.counter[internal as usize], 1) } == 0 {
				return;
			}
			self.node_bbox[node as usize] = self.node_bbox
				[self.internal_children[internal as usize].0 as usize]
				.union_aabb(&self.node_bbox[self.internal_children[internal as usize].1 as usize]);

			if node == K_ROOT {
				break;
			}
		}
	}
}

#[inline]
const fn spread_bits3(mut v: u32) -> u32 {
	v = 0xFF0000FF & (v.wrapping_mul(0x00010001));
	v = 0x0F00F00F & (v.wrapping_mul(0x00000101));
	v = 0xC30C30C3 & (v.wrapping_mul(0x00000011));
	v = 0x49249249 & (v.wrapping_mul(0x00000005));
	return v;
}

pub trait Recorder {
	fn record(&mut self, query_idx: i32, leaf_idx: i32);
}

#[derive(Clone, Default, Debug)]
<<<<<<< HEAD
pub struct Collider
{
	pub node_bbox: Vec<AABB>,
	pub node_parent: Vec<i32>,
=======
pub struct Collider {
	node_bbox: Vec<AABB>,
	node_parent: Vec<i32>,
>>>>>>> 40808477
	// even nodes are leaves, odd nodes are internal, root is 1
	pub internal_children: Vec<(i32, i32)>,
}

impl Collider {
	pub fn new(leaf_bb: &[AABB], leaf_morton: &[u32]) -> Self {
		debug_assert!(
			leaf_bb.len() == leaf_morton.len(),
			"vectors must be the same length"
		);
		let num_nodes = 2 * leaf_bb.len() - 1;

		// assign and allocate members
		let mut collider = Self {
			node_bbox: unsafe { vec_uninit(num_nodes) },
			node_parent: vec![-1; num_nodes],
			internal_children: vec![(-1, -1); leaf_bb.len() - 1],
		};

		for internal in 0..collider.num_internal() {
			CreateRadixTree {
				node_parent: &mut collider.node_parent,
				internal_children: &mut collider.internal_children,
				leaf_morton,
			}
			.call(internal as i32);
		}

		collider.update_boxes(leaf_bb);
		collider
	}

	pub fn transform(&mut self, transform: Matrix3x4<f64>) -> bool {
		let mut axis_aligned = true;
		for row in 0..3 {
			let mut count = 0;
			for col in 0..3 {
				if transform[(row, col)] == 0.0 {
					count += 1;
				}
			}

			if count != 2 {
				axis_aligned = false;
			}
		}

		if axis_aligned {
			for aabb in &mut self.node_bbox {
				*aabb = aabb.transform(transform)
			}
		}

		axis_aligned
	}

	pub fn update_boxes(&mut self, leaf_bb: &[AABB]) {
		debug_assert!(
			leaf_bb.len() == self.num_leaves(),
			"must have the same number of updated boxes as original"
		);

		// copy in leaf node Boxes
		for i in 0..leaf_bb.len() {
			self.node_bbox[i * 2] = leaf_bb[i];
		}

		// create global counters
		let mut counter = vec![0; self.num_internal()];
		// kernel over leaves to save internal Boxes
		for leaf in 0..self.num_leaves() {
			BuildInternalBoxes {
				node_bbox: &mut self.node_bbox,
				counter: &mut counter,
				node_parent: &self.node_parent,
				internal_children: &self.internal_children,
			}
			.call(leaf as i32)
		}
	}

	///This function iterates over queriesIn and calls recorder.record(queryIdx,
	///leafIdx, local) for each collision it found.
	///If selfCollisionl is true, it will skip the case where queryIdx == leafIdx.
	///The recorder should provide a local() method that returns a Recorder::Local
	///type, representing thread local storage. By default, recorder.record can
	///run in parallel and the thread local storage can be combined at the end.
	///If parallel is false, the function will run in sequential mode.
	///
	///If thread local storage is not needed, use SimpleRecorder.
	pub fn collisions<F, AABBOverlapT, RecorderT>(
		&self,
		f: F,
		n: usize,
		recorder: &mut impl Recorder,
	) where
		F: Fn(i32) -> AABBOverlapT,
		AABBOverlapT: Debug,
		RecorderT: Recorder,
		AABB: AABBOverlap<AABBOverlapT>,
	{
		if self.internal_children.is_empty() {
			return;
		}
		for query_idx in 0..n {
			FindCollision {
				f: &f,
				node_bbox: &self.node_bbox,
				internal_children: &self.internal_children,
				recorder,
			}
			.call(query_idx as i32);
		}
	}

	pub fn morton_code(position: Point3<f64>, bbox: AABB) -> u32 {
		let mut xyz = (position - bbox.min).component_div(&(bbox.max - bbox.min));
		xyz = Vector3::from_element(1023.0).inf(&Vector3::from_element(0.0).sup(&(1024.0 * xyz)));
		let x = spread_bits3(xyz.x as u32);
		let y = spread_bits3(xyz.y as u32);
		let z = spread_bits3(xyz.z as u32);
		x.wrapping_mul(4)
			.wrapping_add(y.wrapping_mul(2))
			.wrapping_add(z)
	}

	fn num_internal(&self) -> usize {
		self.internal_children.len()
	}

	fn num_leaves(&self) -> usize {
		if self.internal_children.is_empty() {
			0
		} else {
			self.num_internal() + 1
		}
	}
}<|MERGE_RESOLUTION|>--- conflicted
+++ resolved
@@ -247,16 +247,9 @@
 }
 
 #[derive(Clone, Default, Debug)]
-<<<<<<< HEAD
-pub struct Collider
-{
+pub struct Collider {
 	pub node_bbox: Vec<AABB>,
 	pub node_parent: Vec<i32>,
-=======
-pub struct Collider {
-	node_bbox: Vec<AABB>,
-	node_parent: Vec<i32>,
->>>>>>> 40808477
 	// even nodes are leaves, odd nodes are internal, root is 1
 	pub internal_children: Vec<(i32, i32)>,
 }
